--- conflicted
+++ resolved
@@ -18,20 +18,12 @@
 - **`sv-env-network-logs`**: Network log anomaly detection with calibration and abstention using shared parsers and reward helpers
 - **`sv-env-config-verification`**: Tool-grounded configuration auditing using OPA/Rego, KubeLinter, and Semgrep with patch-aware rewards
 
-### In Development (Work in Progress)
+### Alpha / Preview Releases
 
 - **`sv-env-phishing-detection`**: Phishing detection with evidence-seeking and calibrated abstention
 - **`sv-env-code-vulnerability`**: Vulnerability repair with patch-and-test loops
-<<<<<<< HEAD
 - **`sv-env-redteam-attack`**: Red-team attack simulator for eliciting unsafe outputs
-
-### Alpha / Preview Releases
-
 - **`sv-env-redteam-defense`**: Adversarial alignment defender balancing helpfulness and harmlessness ([docs](docs/sv-env-redteam-defense.md))
-=======
-- **`sv-env-redteam-attack`**: Multi-turn jailbreak simulator with heuristic guardrail modelling
-- **`sv-env-redteam-defense`**: Adversarial alignment defender balancing helpfulness and harmlessness
->>>>>>> 68504f9c
 
 ## Repository Structure
 
